--- conflicted
+++ resolved
@@ -335,14 +335,9 @@
         self
     }
 
-<<<<<<< HEAD
-    /// Allows adding a [`Arg`] alias that functions exactly like those defined with
-    /// [`Arg::short_alias`], except that they are visible inside the help message.
-=======
     /// Add an alias, which functions as a visible short flag.
     ///
     /// Like [`Arg::short_alias`], except that they are visible inside the help message.
->>>>>>> 89f69d87
     ///
     /// # Examples
     ///
@@ -389,14 +384,9 @@
         self
     }
 
-<<<<<<< HEAD
-    /// Allows adding multiple [`Arg`] aliases that functions exactly like those defined
-    /// with [`Arg::short_aliases`], except that they are visible inside the help message.
-=======
     /// Add aliases, which function as visible short flags.
     ///
     /// Like [`Arg::short_aliases`], except that they are visible inside the help message.
->>>>>>> 89f69d87
     ///
     /// # Examples
     ///
