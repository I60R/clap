--- conflicted
+++ resolved
@@ -26,11 +26,7 @@
 
     let r = App::new("df")
         .arg(Arg::from("[arg] 'some opt'").env_os(OsStr::new("CLP_TEST_ENV_OS")))
-<<<<<<< HEAD
-        .get_matches_from_safe(vec![""]);
-=======
-        .try_get_matches_from(vec![""]);
->>>>>>> c8f393b3
+        .try_get_matches_from(vec![""]);
 
     assert!(r.is_ok());
     let m = r.unwrap();
@@ -58,25 +54,15 @@
 
 #[test]
 fn with_default() {
-<<<<<<< HEAD
-    env::set_var("CLP_TEST_ENV_WITH_DEFAULT", "env");
-=======
     env::set_var("CLP_TEST_ENV_WD", "env");
->>>>>>> c8f393b3
-
-    let r = App::new("df")
-        .arg(
-            Arg::from("[arg] 'some opt'")
-<<<<<<< HEAD
-                .env("CLP_TEST_ENV_WITH_DEFAULT")
-                .default_value("default"),
-        ).get_matches_from_safe(vec![""]);
-=======
+
+    let r = App::new("df")
+        .arg(
+            Arg::from("[arg] 'some opt'")
                 .env("CLP_TEST_ENV_WD")
                 .default_value("default"),
         )
         .try_get_matches_from(vec![""]);
->>>>>>> c8f393b3
 
     assert!(r.is_ok());
     let m = r.unwrap();
@@ -87,19 +73,11 @@
 
 #[test]
 fn opt_user_override() {
-<<<<<<< HEAD
-    env::set_var("CLP_TEST_ENV_OVERRIDE", "env");
-
-    let r = App::new("df")
-        .arg(Arg::from("--arg [FILE] 'some arg'").env("CLP_TEST_ENV_OVERRIDE"))
-        .get_matches_from_safe(vec!["", "--arg", "opt"]);
-=======
     env::set_var("CLP_TEST_ENV_OR", "env");
 
     let r = App::new("df")
         .arg(Arg::from("--arg [FILE] 'some arg'").env("CLP_TEST_ENV_OR"))
         .try_get_matches_from(vec!["", "--arg", "opt"]);
->>>>>>> c8f393b3
 
     assert!(r.is_ok());
     let m = r.unwrap();
@@ -110,19 +88,11 @@
 
 #[test]
 fn positionals() {
-<<<<<<< HEAD
-    env::set_var("CLP_TEST_ENV_POS", "env");
-
-    let r = App::new("df")
-        .arg(Arg::from("[arg] 'some opt'").env("CLP_TEST_ENV_POS"))
-        .get_matches_from_safe(vec![""]);
-=======
     env::set_var("CLP_TEST_ENV_P", "env");
 
     let r = App::new("df")
         .arg(Arg::from("[arg] 'some opt'").env("CLP_TEST_ENV_P"))
         .try_get_matches_from(vec![""]);
->>>>>>> c8f393b3
 
     assert!(r.is_ok());
     let m = r.unwrap();
@@ -133,19 +103,11 @@
 
 #[test]
 fn positionals_user_override() {
-<<<<<<< HEAD
-    env::set_var("CLP_TEST_ENV_USER_OR", "env");
-
-    let r = App::new("df")
-        .arg(Arg::from("[arg] 'some opt'").env("CLP_TEST_ENV_USER_OR"))
-        .get_matches_from_safe(vec!["", "opt"]);
-=======
     env::set_var("CLP_TEST_ENV_POR", "env");
 
     let r = App::new("df")
         .arg(Arg::from("[arg] 'some opt'").env("CLP_TEST_ENV_POR"))
         .try_get_matches_from(vec!["", "opt"]);
->>>>>>> c8f393b3
 
     assert!(r.is_ok());
     let m = r.unwrap();
@@ -156,27 +118,16 @@
 
 #[test]
 fn multiple_one() {
-<<<<<<< HEAD
-    env::set_var("CLP_TEST_ENV_MULT1", "env");
-=======
     env::set_var("CLP_TEST_ENV_MO", "env");
->>>>>>> c8f393b3
-
-    let r = App::new("df")
-        .arg(
-            Arg::from("[arg] 'some opt'")
-<<<<<<< HEAD
-                .env("CLP_TEST_ENV_MULT1")
-                .use_delimiter(true)
-                .multiple(true),
-        ).get_matches_from_safe(vec![""]);
-=======
+
+    let r = App::new("df")
+        .arg(
+            Arg::from("[arg] 'some opt'")
                 .env("CLP_TEST_ENV_MO")
                 .use_delimiter(true)
                 .multiple(true),
         )
         .try_get_matches_from(vec![""]);
->>>>>>> c8f393b3
 
     assert!(r.is_ok());
     let m = r.unwrap();
@@ -195,12 +146,8 @@
                 .env("CLP_TEST_ENV_MULTI1")
                 .use_delimiter(true)
                 .multiple(true),
-<<<<<<< HEAD
-        ).get_matches_from_safe(vec![""]);
-=======
-        )
-        .try_get_matches_from(vec![""]);
->>>>>>> c8f393b3
+        )
+        .try_get_matches_from(vec![""]);
 
     assert!(r.is_ok());
     let m = r.unwrap();
@@ -221,12 +168,8 @@
             Arg::from("[arg] 'some opt'")
                 .env("CLP_TEST_ENV_MULTI2")
                 .multiple(true),
-<<<<<<< HEAD
-        ).get_matches_from_safe(vec![""]);
-=======
-        )
-        .try_get_matches_from(vec![""]);
->>>>>>> c8f393b3
+        )
+        .try_get_matches_from(vec![""]);
 
     assert!(r.is_ok());
     let m = r.unwrap();
@@ -240,25 +183,15 @@
 
 #[test]
 fn possible_value() {
-<<<<<<< HEAD
-    env::set_var("CLP_TEST_ENV_POS_VAL", "env");
-=======
     env::set_var("CLP_TEST_ENV_PV", "env");
->>>>>>> c8f393b3
-
-    let r = App::new("df")
-        .arg(
-            Arg::from("[arg] 'some opt'")
-<<<<<<< HEAD
-                .env("CLP_TEST_ENV_POS_VAL")
-                .possible_value("env"),
-        ).get_matches_from_safe(vec![""]);
-=======
+
+    let r = App::new("df")
+        .arg(
+            Arg::from("[arg] 'some opt'")
                 .env("CLP_TEST_ENV_PV")
                 .possible_value("env"),
         )
         .try_get_matches_from(vec![""]);
->>>>>>> c8f393b3
 
     assert!(r.is_ok());
     let m = r.unwrap();
@@ -269,45 +202,27 @@
 
 #[test]
 fn not_possible_value() {
-<<<<<<< HEAD
-    env::set_var("CLP_TEST_ENV_NOT_POS_VAL", "env");
-=======
     env::set_var("CLP_TEST_ENV_NPV", "env");
->>>>>>> c8f393b3
-
-    let r = App::new("df")
-        .arg(
-            Arg::from("[arg] 'some opt'")
-<<<<<<< HEAD
-                .env("CLP_TEST_ENV_NOT_POS_VAL")
-                .possible_value("never"),
-        ).get_matches_from_safe(vec![""]);
-=======
+
+    let r = App::new("df")
+        .arg(
+            Arg::from("[arg] 'some opt'")
                 .env("CLP_TEST_ENV_NPV")
                 .possible_value("never"),
         )
         .try_get_matches_from(vec![""]);
->>>>>>> c8f393b3
 
     assert!(r.is_err());
 }
 
 #[test]
 fn validator() {
-<<<<<<< HEAD
-    env::set_var("CLP_TEST_ENV_VAL", "env");
-=======
     env::set_var("CLP_TEST_ENV_VDOR", "env");
->>>>>>> c8f393b3
-
-    let r = App::new("df")
-        .arg(
-            Arg::from("[arg] 'some opt'")
-<<<<<<< HEAD
-                .env("CLP_TEST_ENV_VAL")
-=======
+
+    let r = App::new("df")
+        .arg(
+            Arg::from("[arg] 'some opt'")
                 .env("CLP_TEST_ENV_VDOR")
->>>>>>> c8f393b3
                 .validator(|s| {
                     if s == "env" {
                         Ok(())
@@ -315,12 +230,8 @@
                         Err("not equal".to_string())
                     }
                 }),
-<<<<<<< HEAD
-        ).get_matches_from_safe(vec![""]);
-=======
-        )
-        .try_get_matches_from(vec![""]);
->>>>>>> c8f393b3
+        )
+        .try_get_matches_from(vec![""]);
 
     assert!(r.is_ok());
     let m = r.unwrap();
@@ -331,20 +242,12 @@
 
 #[test]
 fn validator_output() {
-<<<<<<< HEAD
-    env::set_var("CLP_TEST_ENV_VAL_OUT", "42");
-=======
     env::set_var("CLP_TEST_ENV_VO", "42");
->>>>>>> c8f393b3
 
     let m = App::new("df")
         .arg(
             Arg::from("[arg] 'some opt'")
-<<<<<<< HEAD
-                .env("CLP_TEST_ENV_VAL_OUT")
-=======
                 .env("CLP_TEST_ENV_VO")
->>>>>>> c8f393b3
                 .validator(|s| s.parse::<i32>()),
         ).get_matches_from(vec![""]);
 
@@ -353,20 +256,12 @@
 
 #[test]
 fn validator_invalid() {
-<<<<<<< HEAD
-    env::set_var("CLP_TEST_ENV_INVAL", "env");
-=======
     env::set_var("CLP_TEST_ENV_IV", "env");
->>>>>>> c8f393b3
-
-    let r = App::new("df")
-        .arg(
-            Arg::from("[arg] 'some opt'")
-<<<<<<< HEAD
-                .env("CLP_TEST_ENV_INVAL")
-=======
+
+    let r = App::new("df")
+        .arg(
+            Arg::from("[arg] 'some opt'")
                 .env("CLP_TEST_ENV_IV")
->>>>>>> c8f393b3
                 .validator(|s| {
                     if s != "env" {
                         Ok(())
@@ -374,12 +269,8 @@
                         Err("is equal".to_string())
                     }
                 }),
-<<<<<<< HEAD
-        ).get_matches_from_safe(vec![""]);
-=======
-        )
-        .try_get_matches_from(vec![""]);
->>>>>>> c8f393b3
+        )
+        .try_get_matches_from(vec![""]);
 
     assert!(r.is_err());
 }